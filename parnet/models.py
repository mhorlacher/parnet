# %%
import sys
import logging

import gin
import torch
import torch.nn as nn
import torch.nn.functional as F
import transformers

from sequence_models.convolutional import ByteNet
from sequence_models.layers import PositionFeedForward

# %%
from parnet.utils import sequence_to_onehot
from parnet.layers import StemConv1D, LinearProjection, ResConvBlock1D, LikeBasenji2DilatedResConvBlock, LikeBasenji2ConvBlock

# %%
@gin.configurable()
class RBPNet(nn.Module):
    """Implements the RBPNet model as described in Horlacher et al. (2023), DOI: https://doi.org/10.1186/s13059-023-03015-7."""

    def __init__(
        self,
        num_tasks=None,
        layers=9,
        dilation=1.75,
        body_layer=ResConvBlock1D,
        head_layer=LinearProjection,
    ):
        """Initializes RBPNet.

        Args:
            num_tasks (int): Number of tasks (i.e. eCLIP tracks).
            layers (int, optional): Number of body layer, e.g. residual blocks. Defaults to 9.
            dilation (float, optional): Dilation coeff. for convolutions in the body layers. The i'th body layer will have a coeff. of floor(dilation**i). Defaults to 1.75.
            head_layer (nn.Module, optional): Layer to use for the output head. Defaults to LinearProjection.
        """
        super().__init__()

        if num_tasks is None:
            # We could infer this from the dataset, but let's keep it explicit for now.
            raise ValueError("num_tasks must be specified in the gin config file.")

        self.stem = StemConv1D()
        self.body = nn.Sequential(
            *[body_layer(dilation=int(dilation**i)) for i in range(layers)]
        )
        self.head = head_layer(num_tasks)

        # Dummy forward pass to initialize weights. Not strictly required, but allows us
        # to print a proper summary of the model with pytorch_lightning and get the correct
        # number of parameters.
        _ = self({"sequence": torch.zeros(2, 4, 100, dtype=torch.float32)})

    def forward(self, inputs, to_probs=False, **kwargs):
        logging.debug(f"Received inputs of type: {type(inputs)}.")
        logging.debug(
            f"Predict on sequence inputs with shape {inputs['sequence'].shape} and dtype {inputs['sequence'].dtype}."
        )

        x = self.stem(inputs["sequence"])
        x = self.body(x)
        x = self.head(x)

        if isinstance(x, torch.Tensor):
            x = {"total": x}

        # # Convert logits to probabilities if requested.
        # if to_probs:
        #     if isinstance(x, torch.Tensor):
        #         x = torch.softmax(x, dim=-1)
        #     else:
        #         raise NotImplementedError()

        return x

    def predict_from_sequence(self, sequence, alphabet="ACGT", **kwargs):
        """Predicts RBP binding probabilities from a sequence.

        Args:
            sequence (str): Sequence to predict from.
            alphabet (dict, optional): Alphabet to use for encoding the sequence. Defaults to 'ACGT'.

        Returns:
            torch.Tensor: Predicted binding probabilities.
        """

        # One-hot encode sequence, add batch dimension and cast to float.
        sequence_onehot = sequence_to_onehot(sequence, alphabet=alphabet)
        sequence_onehot = torch.unsqueeze(sequence_onehot, dim=0).float()

        # Predict and remove batch dimension of size 1.
        return self.forward({"sequence": sequence_onehot}, **kwargs)

@gin.configurable()
class RBPNetESM(nn.Module):
    """Implements the RBPNet model as described in Horlacher et al. (2023), DOI: https://doi.org/10.1186/s13059-023-03015-7."""

    def __init__(
        self,
        num_tasks=None,
        head_layer=LinearProjection,
        esm_model_path="facebook/esm2_t12_35M_UR50D",
    ):
        """Initializes RBPNet.

        Args:
            num_tasks (int): Number of tasks (i.e. eCLIP tracks).
            layers (int, optional): Number of body layer, e.g. residual blocks. Defaults to 9.
            dilation (float, optional): Dilation coeff. for convolutions in the body layers. The i'th body layer will have a coeff. of floor(dilation**i). Defaults to 1.75.
            head_layer (nn.Module, optional): Layer to use for the output head. Defaults to LinearProjection.
        """
        super().__init__()

        if num_tasks is None:
            # We could infer this from the dataset, but let's keep it explicit for now.
            raise ValueError("num_tasks must be specified in the gin config file.")

        esm_config = transformers.EsmConfig.from_pretrained(esm_model_path)
        esm_config.vocab_size = 6
        esm_config.pad_token_id = 4
        esm_config.mask_token_id = 5

        self.esm = transformers.EsmModel(esm_config)

        self.head = head_layer(num_tasks)

        # Dummy forward pass to initialize weights. Not strictly required, but allows us
        # to print a proper summary of the model with pytorch_lightning and get the correct
        # number of parameters.
        _ = self({"input_ids": torch.randint(0, 6, (1, 100)).long(), "attention_mask": torch.ones(1, 100).float()})

    def forward(self, inputs):
        x = self.esm(
            input_ids=inputs["input_ids"], 
            attention_mask=inputs["attention_mask"]).last_hidden_state # (batch_size, seq_len, hidden_size)
        x = x.transpose(-1, -2) # (batch_size, hidden_size, seq_len)
        x = self.head(x)

        if isinstance(x, torch.Tensor):
            x = {"total": x}

        return x

# %%
@gin.configurable()
class LikeBasenji2(nn.Module):

    def __init__(
        self,
        num_tasks=None,
        C=768,
        L=11,
        dilation=1.75,
        head_layer=LinearProjection,
    ):
        super().__init__()

        self.stem = nn.Sequential(
            *[
                nn.LazyConv1d(int(C*0.5), kernel_size=11, padding="same"),
                nn.BatchNorm1d(int(C*0.5)),
                nn.GELU(),
            ]
        )

        self.conv_tower = nn.Sequential(
            *[LikeBasenji2ConvBlock(filters=C, kernel_size=5) for _ in range(4)]
        )

        self.dilated_tower = nn.Sequential(
            *[LikeBasenji2DilatedResConvBlock(filters=C, kernel_size=3, dilation=int(dilation**i)) for i in range(L)]
        )

        self.projection = nn.LazyConv1d(int(C*1.25), kernel_size=1, padding="same", bias=False)
        # self.projection = nn.LazyLinear(C*1.25, bias=False)
        self.head = head_layer(num_tasks)

        # Dummy forward pass to initialize weights. Not strictly required, but allows us
        # to print a proper summary of the model with pytorch_lightning and get the correct
        # number of parameters.
        _ = self({"sequence": torch.zeros(2, 4, 100, dtype=torch.float32)})

    def forward(self, inputs, to_probs=False, **kwargs):
        logging.debug(f"Received inputs of type: {type(inputs)}.")
        logging.debug(
            f"Predict on sequence inputs with shape {inputs['sequence'].shape} and dtype {inputs['sequence'].dtype}."
        )

        x = self.stem(inputs["sequence"])
        x = self.conv_tower(x)
        x = self.dilated_tower(x)
        x = self.projection(x)
        x = self.head(x)

        # if isinstance(x, torch.Tensor):
        #     x = {"total": x}

        # # Convert logits to probabilities if requested.
        # if to_probs:
        #     if isinstance(x, torch.Tensor):
        #         x = torch.softmax(x, dim=-1)
        #     else:
        #         raise NotImplementedError()

        return x

<<<<<<< HEAD
# %%
@gin.configurable()
class ByteNetRNA(ByteNet):
    def __init__(
        self,
        num_tasks=None,
        head_layer=LinearProjection,
        d_model=384,
        n_layers=16,
        kernel_size=5,
        r=32,
        activation='gelu',
        dropout=0.25
    ):
        super().__init__(
            d_model=d_model,
            n_layers=n_layers,
            kernel_size=kernel_size,
            r=r,
            activation=activation,
            dropout=dropout,
            n_tokens=99, # dummy, not used
            d_embedding=99, # dummy, not used
        )

        # overwrite that crap to not pollute checkpoints
        self.embedder = None
        self.up_embedder = None

        self.stem = nn.LazyConv1d(d_model, kernel_size=5, padding="same", bias=False)

        self.last_layer_norm = nn.LayerNorm(d_model)
        self.last_feed_forward = PositionFeedForward(d_model, d_model, rank=None)

        self.head = head_layer(num_tasks)

        # Dummy forward pass to initialize weights. Not strictly required, but allows us
        # to print a proper summary of the model with pytorch_lightning and get the correct
        # number of parameters.
        _ = self({"sequence": torch.rand(2, 4, 123, dtype=torch.float32)})

    def forward(self, inputs,**kwargs):
        x = self.stem(inputs["sequence"])

        # Transpose to (batch_size, seq_len, hidden_size), as ByteNet expects
        x = x.transpose(-1, -2)

        x = self._convolve(x)

        # LayerNorm + pointwise FeedForward (see Paper)
        x = self.last_layer_norm(x)
        x = self.last_feed_forward(x)

        # Transpose back to (batch_size, hidden_size, seq_len)
        x = x.transpose(-1, -2)
        x = self.head(x)
        return x

# %%
@gin.configurable()
class ByteNetVanilla(ByteNet):
    def __init__(
        self,
        num_tasks=None,
        head_layer=LinearProjection,
        d_model=384,
        n_layers=16,
        kernel_size=5,
        r=32,
        activation='gelu',
        dropout=0.25
    ):
        super().__init__(
            d_model=d_model,
            n_layers=n_layers,
            kernel_size=kernel_size,
            r=r,
            activation=activation,
            dropout=dropout,
            n_tokens=5, 
            d_embedding=8,
            padding_idx=4,
        )

        self.last_layer_norm = nn.LayerNorm(d_model)
        self.last_feed_forward = PositionFeedForward(d_model, d_model, rank=None)

        self.head = head_layer(num_tasks)

        # Dummy forward pass to initialize weights. Not strictly required, but allows us
        # to print a proper summary of the model with pytorch_lightning and get the correct
        # number of parameters.
        _ = self({"sequence": torch.zeros(2, 4, 123).long()})

    def _onehot_to_ids(self, x):
        """
        Convert one-hot encoded sequences to integer ids (id=4 is padding/unknown, i.e. N).
        """

        assert len(x.shape) == 3, f'{x.shape}' # (batch_size, n_tokens, seq_len)
        ids = torch.argmax(x, dim=1)
        ids[(x.sum(1) == 0).detach()] = 4
        return ids

    def forward(self, inputs,**kwargs):
        x = self._onehot_to_ids(inputs["sequence"])
        x = self._embed(x)
        x = self._convolve(x)

        # LayerNorm + pointwise FeedForward (see Paper)
        x = self.last_layer_norm(x)
        x = self.last_feed_forward(x)

        # Transpose back to (batch_size, hidden_size, seq_len)
        x = x.transpose(-1, -2)
        x = self.head(x)
        return x
=======
class NoHeadModel(torch.nn.Module):
    def __init__(self, model):
        super().__init__()
        self.model = model
        self.model.head = torch.nn.Identity()
        
    def forward(self, x):
        return self.model(x)
    
    def forward_mean_pool(self, x):
        return self.model(x).mean(dim=-1)
>>>>>>> b5011a71
<|MERGE_RESOLUTION|>--- conflicted
+++ resolved
@@ -206,7 +206,6 @@
 
         return x
 
-<<<<<<< HEAD
 # %%
 @gin.configurable()
 class ByteNetRNA(ByteNet):
@@ -324,7 +323,7 @@
         x = x.transpose(-1, -2)
         x = self.head(x)
         return x
-=======
+
 class NoHeadModel(torch.nn.Module):
     def __init__(self, model):
         super().__init__()
@@ -335,5 +334,4 @@
         return self.model(x)
     
     def forward_mean_pool(self, x):
-        return self.model(x).mean(dim=-1)
->>>>>>> b5011a71
+        return self.model(x).mean(dim=-1)