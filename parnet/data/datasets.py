# %%
import sys

import torch
import numpy as np
import tensorflow as tf  # TODO: Remove this dependency. See https://www.tensorflow.org/datasets/tfless_tfds#use_with_pytorch.
import tensorflow_datasets as tfds
import datasets


class TFDSDataset(torch.utils.data.IterableDataset):
    def __init__(self, data_dir, split, data_name="parnet_dataset", shuffle=None):
        """Dataset wrapper for tfds datasets.

        Given a TFDS dataset, this class wraps it in a torch IterableDataset and
        applies some preprocessing to make it compatible with downstream models (e.g. PanRBPNet).

        Args:
            data_dir (str): Directory where tfds dataset is stored.
            split (str): Split to load, e.g. 'train', 'val', 'test'.
            data_name (str, optional): Name of dataset (is required for loading for some fuckin reason). Defaults to 'parnet_dataset'.
        """
        super(TFDSDataset).__init__()

        self.split = split
<<<<<<< HEAD
        
        # TODO: I'm not sure if this is working. I want to TFDS to only use CPUs and leave 
        # the GPUs for torch. Keep an eye on that. 
        with tf.device("/CPU:0"):
            # load tfds dataset to tf.data.Dataset
            self._tf_dataset = tfds.load(data_name, data_dir=data_dir, shuffle_files=(shuffle is None))[split]

            # Above we used 'shuffle_files' when loading the data which should give us some decent shuffling without filling up 
            # any buffers. To further improve shuffling, users may additionally specify the size of a shuffle buffer (in #samples). 
            if shuffle is not None:
                assert shuffle > 0 and isinstance(shuffle, int)
                self._tf_dataset = self._tf_dataset.shuffle(shuffle)
    
=======

        # load tfds dataset to tf.data.Dataset
        self._tf_dataset = tfds.load(
            data_name, data_dir=data_dir, shuffle_files=(shuffle is None)
        )[split]

        # Above we used 'shuffle_files' when loading the data which should give us some decent shuffling without filling up
        # any buffers. To further improve shuffling, users may additionally specify the size of a shuffle buffer (in #samples).
        if shuffle is not None:
            assert shuffle > 0 and isinstance(shuffle, int)
            self._tf_dataset = self._tf_dataset.shuffle(shuffle)

>>>>>>> 1b74b2b0
    def _format_example(self, example):
        example = {
            "inputs": {
                # Move channel dim from -1 to -2, i.e. a one-hot encoded sequence of length 100 over
                # over nucleotides A,C,G,T will have an initial shape of [100, 4] but will get
                # converted to [4, 100] as torch convolutions expect the channel to come first.
                "sequence": np.transpose(example["inputs"]["sequence"], axes=[1, 0])
            },
            "outputs": {
                # Outputs stay the same but will be renamed for compatibility.
                # (TODO: Modify upstream code to accept names from dataset as-is)
                "total": example["outputs"]["eCLIP"],
                "control": example["outputs"]["control"],
            },
        }

        # return as tf.Tensor, need to be converted to torch tensors
        return example

    def process_example(self, example):
        return example

    def _example_to_torch(self, example):
        """Converts nested numpy arrays to torch tensors.

        Args:
            example (dict): Nested dictionary of numpy arrays.

        Returns:
            dict: Nested dictionary of torch tensors.
        """

        return tf.nest.map_structure(
            lambda x: torch.tensor(x).to(torch.float32), example
        )

    def __iter__(self):
        for example in self._tf_dataset.as_numpy_iterator():
            # format example (select relevant data, swap axes, etc.)
            example = self._format_example(example)

            # convert numpy arrays (see previous .as_numpy_iterator()) to torch float32 tensors
            example = self._example_to_torch(example)

            # process sample (here just identity mapping, to be overwritten by subclasses for post-processes)
            example = self.process_example(example)

            yield example["inputs"], example["outputs"]


# %%
class MaskedTFDSDataset(TFDSDataset):
    def __init__(self, *args, mask_filepaths=[], **kwargs):
        super().__init__(*args, **kwargs)
        self.composite_mask = None
        if mask_filepaths is not None:
            self.composite_mask = self._make_composite_mask(mask_filepaths)

    def _make_composite_mask(self, mask_filepaths):
        """Creates a composite mask from a list of mask filepaths.

        The composite mask is the logical AND of all masks in the list.

        Args:
            mask_filepaths (list): List of mask filepaths.

        Returns:
            torch.Tensor: Composite mask.
        """
        composite_mask = torch.load(mask_filepaths[0])
        for filepath in mask_filepaths[1:]:
            composite_mask = torch.logical_and(composite_mask, filepath)
        return composite_mask

    def _mask(self, structure, mask):
        """Masks a nested structure of tensors along axis 0.

        Currently, the structure is expected to be a dictionary with keys 'eCLIP' and (optional) 'control'.

        Args:
            structure (dict): Nested dictionary of tensors.
            mask (torch.Tensor): Mask to apply to tensors in structure.

        Returns:
            torch.Tensor: Structure with masked tensors.
        """
        try:
            return tf.nest.map_structure(lambda tensor: tensor[mask, :], structure)
        except:
            print(mask.shape, mask.dtype, file=sys.stderr)
            raise

    def process_example(self, example):
        """Overwrites process_example() from TFDSDataset to apply a mask to the outputs.

        Args:
            example (dict): Nested dictionary of tensors.

        Returns:
            dict: Nested dictionary of tensors with masked outputs.
        """
        example["outputs"] = self._mask(example["outputs"], self.composite_mask)
        return example


class HFDSDataset(torch.utils.data.Dataset):
    def __init__(self, hfds_path, split):
        super(HFDSDataset).__init__()

        self._hfds = datasets.load_from_disk(hfds_path)[split]
        self._hfds.with_format("torch")

    def _format_example(self, example):
        example = {
            "inputs": {
                "sequence": torch.sparse_coo_tensor(**example["inputs"]["sequence"])
                .to_dense()
                .T
            },
            "outputs": {
                # Outputs stay the same but will be renamed for compatibility.
                # (TODO: Modify upstream code to accept names from dataset as-is)
                "total": torch.sparse_coo_tensor(
                    **example["outputs"]["eCLIP"]
                ).to_dense(),
                "control": torch.sparse_coo_tensor(
                    **example["outputs"]["control"]
                ).to_dense(),
            },
        }

        # return as tf.Tensor, need to be converted to torch tensors
        return example

    def process_example(self, example):
        return example

    def __getitem__(self, idx):
        example = self._hfds[idx]
        example = self.process_example(self._format_example(example))

        return example["inputs"], example["outputs"]


# %%
# import sys

# import gin
# import torch
# import tensorflow as tf

# from rbpnet import io

# # %%
# @gin.configurable(denylist=['filepath', 'features_filepath'])
# class TFIterableDataset(torch.utils.data.IterableDataset):
#     def __init__(self, filepath, features_filepath=None, batch_size=64, cache=True, shuffle=None):
#         super(TFIterableDataset).__init__()

#         # load tfrecord file and create tf.data pipeline
#         self.dataset = self._load_dataset(filepath, features_filepath, batch_size, cache, shuffle)

#     def _load_dataset(self, filepath, features_filepath=None, batch_size=64, cache=True, shuffle=None):
#         # no not serialize - only after shuffle/cache
#         dataset = io.dataset_ops.load_tfrecord(filepath, deserialize=False)
#         if cache:
#             dataset = dataset.cache()
#         if shuffle:
#             dataset = dataset.shuffle(shuffle)

#         # deserialize proto to example
#         if features_filepath is None:
#             features_filepath = filepath + '.features.json'
#         self.features = io.dataset_ops.features_from_json_file(features_filepath)
#         dataset = io.dataset_ops.deserialize_dataset(dataset, self.features)

#         # batch & prefetch
#         dataset = dataset.batch(batch_size)
#         dataset = dataset.prefetch(tf.data.AUTOTUNE)

#         # format example & prefetch
#         dataset = dataset.map(self._format_example, num_parallel_calls=tf.data.AUTOTUNE)
#         dataset = dataset.prefetch(tf.data.AUTOTUNE)

#         return dataset

#     def _format_example(self, example):
#         # move channel dim from -1 to -2
#         # example['inputs']['input'] = tf.transpose(example['inputs']['input'], perm=[0, 2, 1])
#         # example['outputs']['signal']['total'] = tf.transpose(example['outputs']['signal']['total'], perm=[0, 2, 1])

#         example = {
#             'inputs': {
#                 'sequence': tf.transpose(example['inputs']['input'], perm=[0, 2, 1])},
#             # 'outputs': {
#             #     'total': tf.transpose(example['outputs']['signal']['total'], perm=[0, 2, 1]),
#             #     'control': tf.transpose(example['outputs']['signal']['control'], perm=[0, 2, 1]),
#             # },
#             'outputs': {
#                 'total': example['outputs']['signal']['total'],
#                 'control': example['outputs']['signal']['control'],
#             },
#         }

#         # return (input: Tensor, output: Tensor)
#         return example

#     def process_example(self, example):
#         return example

#     def _to_pytorch_compatible(self, example):
#         return tf.nest.map_structure(lambda x: torch.tensor(x).to(torch.float32), example)

#     def __iter__(self):
#         for example in self.dataset.as_numpy_iterator():
#             processed_pytorch_example = self._to_pytorch_compatible(self.process_example(example))
#             yield processed_pytorch_example['inputs'], processed_pytorch_example['outputs']

# # %%
# @gin.configurable(denylist=['filepath', 'features_filepath'])
# class MaskedTFIterableDataset(TFIterableDataset):
#     def __init__(self, mask_filepaths=None, **kwargs):
#         super(MaskedTFIterableDataset, self).__init__(**kwargs)
#         self.composite_mask = None
#         if mask_filepaths is not None:
#             self.composite_mask = self._make_composite_mask(mask_filepaths)

#     def _make_composite_mask(self, mask_filepaths):
#         composite_mask = torch.load(mask_filepaths[0])
#         for filepath in mask_filepaths[1:]:
#             composite_mask = torch.logical_and(composite_mask, filepath)
#         return composite_mask

#     def mask_structure(self, structure, mask):
#         try:
#             return tf.nest.map_structure(lambda tensor: tensor[:, mask], structure)
#         except:
#             print(mask.shape, mask.dtype, file=sys.stderr)
#             raise


#     def process_example(self, example):
#         example['outputs'] = self.mask_structure(example['outputs'], self.composite_mask)
#         return example

# # %%
# @gin.configurable()
# class MeanESMEmbeddingMaskedTFIterableDataset(MaskedTFIterableDataset):
#     def __init__(self, embedding_matrix_filepath, masks=None, **kwargs):
#         super(MeanESMEmbeddingMaskedTFIterableDataset, self).__init__(masks, **kwargs)
#         self.embedding_matrix = torch.load(embedding_matrix_filepath)

#     def process_example(self, example):
#         # add protein embedding to inputs
#         example['inputs']['embedding'] = self.embedding_matrix[self.composite_mask] if self.composite_mask is not None else self.embedding_matrix
#         if self.composite_mask is not None:
#             example['outputs'] = self.mask_structure(example['outputs'], self.composite_mask)
#         return example

# # %%
# class DummyIterableDataset(torch.utils.data.IterableDataset):
#     def __init__(self, n) -> None:
#         super(DummyIterableDataset).__init__()

#         self.n = n

#     def __iter__(self):
#         for i in range(self.n):
#             yield (torch.rand(16, 4, 101), torch.rand(16, 101, 7))<|MERGE_RESOLUTION|>--- conflicted
+++ resolved
@@ -23,21 +23,6 @@
         super(TFDSDataset).__init__()
 
         self.split = split
-<<<<<<< HEAD
-        
-        # TODO: I'm not sure if this is working. I want to TFDS to only use CPUs and leave 
-        # the GPUs for torch. Keep an eye on that. 
-        with tf.device("/CPU:0"):
-            # load tfds dataset to tf.data.Dataset
-            self._tf_dataset = tfds.load(data_name, data_dir=data_dir, shuffle_files=(shuffle is None))[split]
-
-            # Above we used 'shuffle_files' when loading the data which should give us some decent shuffling without filling up 
-            # any buffers. To further improve shuffling, users may additionally specify the size of a shuffle buffer (in #samples). 
-            if shuffle is not None:
-                assert shuffle > 0 and isinstance(shuffle, int)
-                self._tf_dataset = self._tf_dataset.shuffle(shuffle)
-    
-=======
 
         # load tfds dataset to tf.data.Dataset
         self._tf_dataset = tfds.load(
@@ -50,7 +35,6 @@
             assert shuffle > 0 and isinstance(shuffle, int)
             self._tf_dataset = self._tf_dataset.shuffle(shuffle)
 
->>>>>>> 1b74b2b0
     def _format_example(self, example):
         example = {
             "inputs": {
