--- conflicted
+++ resolved
@@ -122,13 +122,8 @@
 
     def compute_and_log_loss(self, y, y_pred, partition=None):
         # compute loss across output tracks, i.e. total (+ control, if available)
-<<<<<<< HEAD
-        loss_sum = torch.tensor(0., dtype=torch.float32).to(y_pred['total'].device)
-        for track_name in set(y_pred.keys()).intersection({'total', 'control'}):
-=======
         loss_sum = torch.tensor(0.0, dtype=torch.float32)
         for track_name in set(y_pred.keys()).intersection({"total", "control"}):
->>>>>>> 1b74b2b0
             # 1. compute loss
             loss = self.loss_fn[f"{partition}_{track_name}"](
                 y[track_name], y_pred[track_name]
