# %%
# disable tensorflow logs and enable dynamic memory growth (tf is only used for data loading via TFDS)
from parnet.utils import _disable_tensorflow_logs, _set_tf_dynamic_memory_growth

_disable_tensorflow_logs()
_set_tf_dynamic_memory_growth()

# %%
import datetime
import shutil
from pathlib import Path
import warnings
import logging

import click
import gin
import torch
import torch.nn as nn
import pytorch_lightning as pl

from parnet.data.datasets import TFDSDataset
from parnet.losses import MultinomialNLLLossFromLogits


# %%
class LightningModel(pl.LightningModule):
    def __init__(
        self, model, use_control=False, loss=None, optimizer=None, metrics=None
    ):
        if loss is None:
            raise ValueError("loss must be specified.")
        if optimizer is None:
            raise ValueError("optimizer must be specified.")

        super().__init__()
        self.model = model

        # loss
        self.loss_fn = nn.ModuleDict(
            {
                "TRAIN_total": loss(),
                "VAL_total": loss(),
            }
        )
        if use_control:
            self.loss_fn["TRAIN_control"] = loss()
            self.loss_fn["VAL_control"] = loss()

        # metrics
        if metrics is None:
            metrics = {}

        self.metrics = nn.ModuleDict(
            {
                "TRAIN_total": nn.ModuleDict(
                    {name: metric() for name, metric in metrics.items()}
                ),
                "VAL_total": nn.ModuleDict(
                    {name: metric() for name, metric in metrics.items()}
                ),
            }
        )
        if use_control:
            self.metrics["TRAIN_control"] = nn.ModuleDict(
                {name: metric() for name, metric in metrics.items()}
            )
            self.metrics["VAL_control"] = nn.ModuleDict(
                {name: metric() for name, metric in metrics.items()}
            )

        # self.metrics = nn.ModuleDict({
        #     'TRAIN': nn.ModuleDict({name: metric() for name, metric in metrics.items()}),
        #     'VAL': nn.ModuleDict({name: metric() for name, metric in metrics.items()}),
        # })

        # optimizer
        self.optimizer_cls = optimizer

        # save hyperparameters
        self.save_hyperparameters()

    def forward(self, *args, **kwargs):
        return self.model(*args, **kwargs)

    def configure_optimizers(self):
        optimizer = self.optimizer_cls(self.parameters())
        return optimizer

    def training_step(self, batch, batch_idx=None, **kwargs):
        inputs, y = batch
        # y = y['total']
        y_pred = self.forward(inputs)

        # log counts
        self.log(
            "log10-1p_total_counts",
            torch.log10(y["total"].sum() + 1),
            on_step=True,
            logger=True,
        )
        if "control" in y:
            self.log(
                "log10-1p_control_counts",
                torch.log10(y["control"].sum() + 1),
                on_step=True,
                logger=True,
            )

        # compute loss across output tracks, i.e. total (+ control, if available)
        loss = self.compute_and_log_loss(y, y_pred, partition="TRAIN")

        self.compute_and_log_metics(y, y_pred, partition="TRAIN")

        return loss

    def validation_step(self, batch, batch_idx=None, **kwargs):
        inputs, y = batch
        # y = y['total']
        y_pred = self.forward(inputs)
        self.compute_and_log_loss(y, y_pred, partition="VAL")
        self.compute_and_log_metics(y, y_pred, partition="VAL")

    def compute_and_log_loss(self, y, y_pred, partition=None):
        # compute loss across output tracks, i.e. total (+ control, if available)
        loss_sum = torch.tensor(0.0, dtype=torch.float32).to(y_pred["total"].device) # FIXME: this is a hack
        for track_name in set(y_pred.keys()).intersection({"total", "control"}):
            # 1. compute loss
            loss = self.loss_fn[f"{partition}_{track_name}"](
                y[track_name], y_pred[track_name]
            )
            # 2. log loss
            self.log(
                f"loss/{partition}_{track_name}",
                loss,
                on_step=True,
                on_epoch=True,
                prog_bar=False,
            )
            # 3. add loss to total loss
            loss_sum += loss

        return loss_sum

    def compute_and_log_metics(self, y, y_pred, partition=None):
        # for name, metric in self.metrics[partition].items():
        #     metric(y, y_pred)
        #     self.log(f'{name}/{partition}', metric, on_step=True, on_epoch=True, prog_bar=False)

        for track_name in set(y_pred.keys()).intersection({"total", "control"}):
            for metric_name, metric in self.metrics[
                f"{partition}_{track_name}"
            ].items():
                metric(y[track_name], y_pred[track_name])
                self.log(
                    f"{metric_name}/{partition}_{track_name}",
                    metric,
                    on_step=True,
                    on_epoch=True,
                    prog_bar=False,
                )


# %%
def _make_loggers(output_path, loggers):
    if loggers is None:
        return []
    return [logger(save_dir=output_path, name="", version="") for logger in loggers]


def _make_callbacks(output_path, validation=False):
    callbacks = [
        pl.callbacks.ModelCheckpoint(
            dirpath=output_path / "checkpoints",
            every_n_epochs=1,
            save_last=True,
            save_top_k=1,
        ),
        pl.callbacks.LearningRateMonitor("step", log_momentum=True),
    ]
    # if validation:
    #     callbacks.append(EarlyStopping('VAL/loss_epoch', patience=15, verbose=True))
    return callbacks


@gin.configurable()
class DataLoader(torch.utils.data.DataLoader):
    def __init__(self, *args, **kwargs):
        super().__init__(*args, **kwargs)

# %%
@gin.configurable(denylist=["tfds_filepath", "output_path"])
def train(
<<<<<<< HEAD
    tfds_filepath,
    just_print_model,
=======
    data_path,
>>>>>>> 5e1241e6
    output_path,
    dataset=TFDSDataset,
    model=None,
    loggers=None,
    loss=MultinomialNLLLossFromLogits,
    metrics=None,
    optimizer=torch.optim.Adam,
    batch_size=128,
    use_control=False,
    # shuffle=None,  # Shuffle is handled by TFDS. Any value >0 will enable 'shuffle_files' in TFDS and call 'ds.shuffle(x)' on the dataset.
    **kwargs,
):

    # if shuffle is None:
    #     logging.warning(
    #         "'shuffle' is None. This will result in no shuffling of the dataset during training. To shuffle the dataset, set shuffle > 0."
    #     )
    # else:
    #     logging.info(f"Shuffling dataset with buffer size {shuffle}.")

    # wrap model in LightningModule
    lightning_model = LightningModel(
        model, loss=loss, metrics=metrics, optimizer=optimizer, use_control=use_control
    )

<<<<<<< HEAD
    if just_print_model:
        print(model)
        exit()

    train_loader = torch.utils.data.DataLoader(
        dataset(tfds_filepath, split="train", shuffle=shuffle), batch_size=batch_size
=======
    train_loader = DataLoader(
        dataset(data_path, split="train"), batch_size=batch_size
>>>>>>> 5e1241e6
    )
    val_loader = DataLoader(
        dataset(data_path, split="validation"), batch_size=batch_size
    )

    trainer = pl.Trainer(
        default_root_dir=output_path,
        logger=_make_loggers(output_path, loggers),
        callbacks=_make_callbacks(output_path, validation=(val_loader is not None)),
        **kwargs,
    )

    # write model summary
    with open(str(output_path / "model.summary.txt"), "w") as f:
        print(str(lightning_model), file=f)

    # write optimizer summary
    with open(str(output_path / "optim.summary.txt"), "w") as f:
        print(str(lightning_model.configure_optimizers()), file=f)

    # fit the model
    trainer.fit(
        lightning_model, train_dataloaders=train_loader, val_dataloaders=val_loader
    )

    # save the torch (not pytorch-lightning) model
    torch.save(lightning_model.model, output_path / "model.pt")


# %%
@click.command()
<<<<<<< HEAD
@click.argument("tfds", required=False, type=str, default=None)
@click.option("--config", type=str, default=None)
@click.option("--log-level", type=str, default="WARNING")
@click.option("--just-print-model", is_flag=True, default=False)
@click.option("-o", "--output", default=None)
def main(tfds, config, log_level, just_print_model, output):
=======
@click.argument("data_path", required=True, type=str)
@click.option("--config", type=str, default=None)
@click.option("--log-level", type=str, default="WARNING")
@click.option("-o", "--output", required=True)
def main(data_path, config, log_level, output):
>>>>>>> 5e1241e6
    # set log level
    logging.basicConfig(level=log_level)

    # ignore torch warnings
    warnings.filterwarnings("ignore")

    # parse gin-config config
    if config is not None:
        gin.parse_config_file(config)

    # create output directory
    output_path = Path(f'{output}/{datetime.datetime.now().strftime("%Y%m%d-%H%M%S")}')
    if output_path.exists():
        logging.warning(f"Output path {output_path} already exists. Overwriting.")
    output_path.mkdir(parents=True, exist_ok=True)

    # copy gin config
    if config is not None:
        shutil.copy(config, str(output_path / "config.gin"))

    # launch training (parameters are configured exclusively via gin)
<<<<<<< HEAD
    train(tfds, just_print_model, output_path)
=======
    train(data_path, output_path)
>>>>>>> 5e1241e6
<|MERGE_RESOLUTION|>--- conflicted
+++ resolved
@@ -190,12 +190,8 @@
 # %%
 @gin.configurable(denylist=["tfds_filepath", "output_path"])
 def train(
-<<<<<<< HEAD
-    tfds_filepath,
+    data_path,
     just_print_model,
-=======
-    data_path,
->>>>>>> 5e1241e6
     output_path,
     dataset=TFDSDataset,
     model=None,
@@ -221,17 +217,12 @@
         model, loss=loss, metrics=metrics, optimizer=optimizer, use_control=use_control
     )
 
-<<<<<<< HEAD
     if just_print_model:
         print(model)
         exit()
 
-    train_loader = torch.utils.data.DataLoader(
-        dataset(tfds_filepath, split="train", shuffle=shuffle), batch_size=batch_size
-=======
     train_loader = DataLoader(
         dataset(data_path, split="train"), batch_size=batch_size
->>>>>>> 5e1241e6
     )
     val_loader = DataLoader(
         dataset(data_path, split="validation"), batch_size=batch_size
@@ -263,20 +254,12 @@
 
 # %%
 @click.command()
-<<<<<<< HEAD
-@click.argument("tfds", required=False, type=str, default=None)
+@click.argument("data_path", required=False, type=str, default=None)
 @click.option("--config", type=str, default=None)
 @click.option("--log-level", type=str, default="WARNING")
 @click.option("--just-print-model", is_flag=True, default=False)
 @click.option("-o", "--output", default=None)
-def main(tfds, config, log_level, just_print_model, output):
-=======
-@click.argument("data_path", required=True, type=str)
-@click.option("--config", type=str, default=None)
-@click.option("--log-level", type=str, default="WARNING")
-@click.option("-o", "--output", required=True)
-def main(data_path, config, log_level, output):
->>>>>>> 5e1241e6
+def main(data_path, config, log_level, just_print_model, output):
     # set log level
     logging.basicConfig(level=log_level)
 
@@ -298,8 +281,4 @@
         shutil.copy(config, str(output_path / "config.gin"))
 
     # launch training (parameters are configured exclusively via gin)
-<<<<<<< HEAD
-    train(tfds, just_print_model, output_path)
-=======
-    train(data_path, output_path)
->>>>>>> 5e1241e6
+    train(data_path, just_print_model, output_path)